--- conflicted
+++ resolved
@@ -1,5 +1,5 @@
 /**
- a * Licensed to the Apache Software Foundation (ASF) under one
+a * Licensed to the Apache Software Foundation (ASF) under one
  * or more contributor license agreements.  See the NOTICE file
  * distributed with this work for additional information
  * regarding copyright ownership.  The ASF licenses this file
@@ -18,6 +18,14 @@
 
 package org.apache.gora.infinispan.store;
 
+import java.io.IOException;
+import java.util.Collections;
+import java.util.LinkedHashMap;
+import java.util.List;
+import java.util.Map;
+import java.util.Properties;
+import java.util.Set;
+
 import org.apache.gora.infinispan.query.InfinispanQuery;
 import org.apache.gora.infinispan.query.InfinispanResult;
 import org.apache.gora.persistency.impl.PersistentBase;
@@ -28,9 +36,6 @@
 import org.slf4j.Logger;
 import org.slf4j.LoggerFactory;
 
-import java.io.IOException;
-import java.util.*;
-
 /**
  * {@link org.apache.gora.infinispan.store.InfinispanStore} is the primary class 
  * responsible for directing Gora CRUD operations into Infinispan. We (delegate) rely 
@@ -39,7 +44,6 @@
  */
 public class InfinispanStore<K, T extends PersistentBase> extends DataStoreBase<K, T> {
 
-<<<<<<< HEAD
   /** Logging implementation */
   public static final Logger LOG = LoggerFactory.getLogger(InfinispanStore.class);
 
@@ -114,7 +118,7 @@
   
     InfinispanQuery<K, T> infinispanQuery = new InfinispanQuery<K, T>();
     infinispanQuery.setQuery(query);  
-    InfinispanResult<K, T> infinispanResult = new InfinispanResult<K, T>(this, query);   
+    InfinispanResult<K, T> infinispanResult = new InfinispanResult<K, T>(this, query, infinispanQuery);   
    
     return infinispanResult;
   }
@@ -144,139 +148,33 @@
         LOG.info("Value to update is null for key: " + key);
         continue;
       }
-=======
-    /** Logging implementation */
-    public static final Logger LOG = LoggerFactory.getLogger(InfinispanStore.class);
-
-    private InfinispanClient<K, T>  infinispanClient = new InfinispanClient<K, T>();
-
-
-    /**
-     * The values are cache entries pending to be stored.
-     *
-     * We want to iterate over the keys in insertion order.
-     * We don't want to lock the entire collection before iterating over the keys,
-     * since in the meantime other threads are adding entries to the map.
-     */
-    private Map<K, T> buffer = Collections.synchronizedMap(new LinkedHashMap<K, T>());
-
-    /** The default constructor for InfinispanStore */
-    public InfinispanStore() throws Exception {
-    }
-
-    /**
-     * Initialize is called when then the call to
-     * {@link org.apache.gora.store.DataStoreFactory#createDataStore(Class<D> dataStoreClass, Class<K> keyClass, Class<T> persistent, org.apache.hadoop.conf.Configuration conf)}
-     * is made. In this case, we merely delegate the store initialization to the
-     * {@link org.apache.gora.infinispan.store.InfinispanClient#initialize(Class<K> keyClass, Class<T> persistentClass)}.
-     */
-    public void initialize(Class<K> keyClass, Class<T> persistent, Properties properties) {
-        try {
-            super.initialize(keyClass, persistent, properties);
-            this.infinispanClient.initialize(keyClass, persistent);
-        } catch (Exception e) {
-            LOG.error(e.getMessage());
-            LOG.error(e.getStackTrace().toString());
-        }
-    }
-
-    @Override
-    public void close() {
-        LOG.debug("close");
-        flush();
-    }
-
-    @Override
-    public void createSchema() {
-        LOG.debug("creating Infinispan keyspace");
-        this.infinispanClient.checkKeyspace();
-    }
-
-    @Override
-    public boolean delete(K key) {
-        this.infinispanClient.deleteByKey(key);
-        return true;
-    }
-
-    @Override
-    public long deleteByQuery(Query<K, T> query) {
-        LOG.debug("delete by query " + query);
-        return 0;
-    }
-
-    @Override
-    public void deleteSchema() {
-        LOG.debug("delete schema");
-        this.infinispanClient.dropKeyspace();
-    }
-
-    /**
-     * When executing Gora Queries in Infinispan .. TODO
-     */
-    @Override
-    public Result<K, T> execute(Query<K, T> query) {
-
-
-        InfinispanQuery<K, T> infinispanQuery = new InfinispanQuery<K, T>();
-        infinispanQuery.setQuery(query);
-        InfinispanResult<K, T> infinispanResult = new InfinispanResult<K, T>(this, query, infinispanQuery);
-
-        return infinispanResult;
-    }
-
-
-    /**
-     * Flush the buffer which is a synchronized {@link java.util.LinkedHashMap}
-     * storing fields pending to be stored by
-     * {@link org.apache.gora.infinispan.store.InfinispanStore#put(Object, PersistentBase)}
-     * operations. Invoking this method therefore writes the buffered entries into Infinispan.
-     * @see org.apache.gora.store.DataStore#flush()
-     */
-    @Override
-    public void flush() {
-
-        Set<K> keys = this.buffer.keySet();
-
-        // this duplicates memory footprint
-        @SuppressWarnings("unchecked")
-        K[] keyArray = (K[]) keys.toArray();
-
-        // iterating over the key set directly would throw
-        //ConcurrentModificationException with java.util.HashMap and subclasses
-        for (K key: keyArray) {
-            T value = this.buffer.get(key);
-            if (value == null) {
-                LOG.info("Value to update is null for key: " + key);
-                continue;
-            }
->>>>>>> 64d02ea9
 //      Schema schema = value.getSchema(); 
 //      for (Field field: schema.getFields()) {
 //        if (value.isDirty(field.pos())) {
 //          addOrUpdateField(key, field, field.schema(), value.get(field.pos()));
 //        }
 //      }
-        }
-
-        // remove flushed rows from the buffer as all
-        // added or updated fields should now have been written.
-        for (K key: keyArray) {
-            this.buffer.remove(key);
-        }
-    }
-
-    @Override
-    public T get(K key, String[] fields) {
-        InfinispanQuery<K,T> query = new InfinispanQuery<K,T>();
-        query.setDataStore(this);
-        query.setKeyRange(key, key);
-
-        if (fields == null){
-            fields = this.getFields();
-        }
-        //TODO how to translate this for Infinispan ?
-
-        // Generating UnionFields
+    }
+
+    // remove flushed rows from the buffer as all 
+    // added or updated fields should now have been written.
+    for (K key: keyArray) {
+      this.buffer.remove(key);
+    }
+  }
+
+  @Override
+  public T get(K key, String[] fields) {
+    InfinispanQuery<K,T> query = new InfinispanQuery<K,T>();
+    query.setDataStore(this);
+    query.setKeyRange(key, key);
+    
+    if (fields == null){
+      fields = this.getFields();
+    }
+    //TODO how to translate this for Infinispan ? 
+    
+    // Generating UnionFields
 //    ArrayList<String> unionFields = new ArrayList<String>();
 //    for (String field: fields){
 //      Field schemaField =this.fieldMap.get(field);
@@ -291,61 +189,56 @@
 //    
 //    query.setFields(both);
 
-        query.setLimit(1);
-        Result<K,T> result = execute(query);
-        boolean hasResult = false;
-        try {
-            hasResult = result.next();
-        } catch (Exception e) {
-            e.printStackTrace();
-        }
-        return hasResult ? result.get() : null;
-    }
-
-    @Override
-    public List<PartitionQuery<K, T>> getPartitions(Query<K, T> query)
-            throws IOException {
-        throw new UnsupportedOperationException();
-    }
-
-    /**
-     * In Infinispan, Schemas are referred to as caches.
-     * @return Cache
-     */
-    @Override
-    public String getSchemaName() {
-        return this.infinispanClient.getKeyspaceName();
-    }
-
-    @Override
-    public Query<K, T> newQuery() {
-        Query<K,T> query = new InfinispanQuery<K, T>(this);
-        query.setFields(getFieldsToQuery(null));
-        return query;
-    }
-
-    /**
-     * TODO documentation of the rational here.
-     */
-    @Override
-    public void put(K key, T value) {
-        throw new UnsupportedOperationException();
-    }
-
-
-    /**
-     * Simple method to check if a Cassandra Keyspace exists.
-     * @return true if a Keyspace exists.
-     */
-    @Override
-    public boolean schemaExists() {
-        LOG.info("schema exists");
-        return infinispanClient.keyspaceExists();
-    }
-
-    public InfinispanClient getClient(){
-        return infinispanClient
-
-    }
+    query.setLimit(1);
+    Result<K,T> result = execute(query);
+    boolean hasResult = false;
+    try {
+      hasResult = result.next();
+    } catch (Exception e) {
+      e.printStackTrace();
+    }
+    return hasResult ? result.get() : null;
+  }
+
+  @Override
+  public List<PartitionQuery<K, T>> getPartitions(Query<K, T> query)
+      throws IOException {
+    throw new UnsupportedOperationException();
+  }
+
+  /**
+   * In Infinispan, Schemas are referred to as caches.
+   * @return Cache
+   */
+  @Override
+  public String getSchemaName() {
+    return this.infinispanClient.getKeyspaceName();
+  }
+
+  @Override
+  public Query<K, T> newQuery() {
+    Query<K,T> query = new InfinispanQuery<K, T>(this);
+    query.setFields(getFieldsToQuery(null));
+    return query;
+  }
+
+  /**
+   * TODO documentation of the rational here.
+   */
+  @Override
+  public void put(K key, T value) {
+    throw new UnsupportedOperationException();
+  }
+
+
+  /**
+   * Simple method to check if a Cassandra Keyspace exists.
+   * @return true if a Keyspace exists.
+   */
+  @Override
+  public boolean schemaExists() {
+    LOG.info("schema exists");
+    return infinispanClient.keyspaceExists();
+  }
 
 }